#!/usr/bin/env bash
# Emulate host machine by injecting host machine's information to a VirtualBox VM
# 林博仁 <Buo.Ren.Lin@gmail.com> © 2019

## Makes debuggers' life easier - Unofficial Bash Strict Mode
## BASHDOC: Shell Builtin Commands - Modifying Shell Behavior - The Set Builtin
set \
    -o errexit \
    -o errtrace \
    -o nounset \
    -o pipefail

## Runtime Dependencies Checking
declare\
    runtime_dependency_checking_result=still-pass \
    required_software

for required_command in \
    awk \
    basename \
    cut \
    dirname \
    dmidecode \
    realpath \
    VBoxManage; do
    if ! command -v "${required_command}" &>/dev/null; then
        runtime_dependency_checking_result=fail

        case "${required_command}" in
            awk)
                required_software='Gawk'
            ;;
            basename \
            |cut \
            |dirname \
            |realpath)
                required_software='GNU Coreutils'
            ;;
            dmidecode)
                required_software='Dmidecode'
            ;;
            VBoxManage)
                required_software='Oracle VirtualBox'
            ;;
            *)
                required_software="${required_command}"
            ;;
        esac

        printf -- \
            'Error: This program requires "%s" to be installed and its executables in the executable searching PATHs.\n' \
            "${required_software}" \
            1>&2
        unset required_software
    fi
done; unset required_command required_software

if [ "${runtime_dependency_checking_result}" = fail ]; then
    printf -- \
        'Error: Runtime dependency checking failed.\n' \
        1>&2
    exit 1
fi; unset runtime_dependency_checking_result

## init function: entrypoint of main program
## This function is called near the end of the file
## with the script's command-line parameters as arguments
init(){
<<<<<<< HEAD
    local script_command="${1}"; shift 1
    local -a script_args=("${@}")

    local flag_print_help=false

=======
    # firmware_type: [bios|uefi]
    # operating_mode: [set|clear]
>>>>>>> 30196052
    local \
        vm_name \
        firmware_type \
        operating_mode=set
    
    if ! process_commandline_arguments \
            vm_name \
<<<<<<< HEAD
            flag_print_help \
            "${script_args[@]}"; then
=======
            operating_mode \
            "${@}"; then
>>>>>>> 30196052
        printf -- \
            'Error: Invalid command-line arguments\n' \
            1>&2

        printf '\n' # separate error message and help message
        print_help "${script_command}"
        exit 1
    fi

    if test "${flag_print_help}" = true \
        || ! test -v vm_name; then
        print_help "${script_command}"
        exit 0
    fi

    local firmware_type_detected
    firmware_type_detected="$(
        VBoxManage showvminfo \
            --machinereadable \
            "${vm_name}" \
            | grep ^firmware= \
            | cut \
                --delimiter='"' \
                --fields=2
    )"

    case "${firmware_type_detected}" in
        BIOS)
            firmware_type=bios
        ;;
        EFI)
            firmware_type=uefi
        ;;
        *)
            printf -- \
                'Error: Unsupported firmware type %s.\n' \
                "${firmware_type_detected}" \
                1>&2
            exit 1
        ;;
    esac

    case "${operating_mode}" in
        clear)
            clear_data_in_vm \
                "${vm_name}"
        ;;
        set)
            fetch_and_inject_data_to_vm \
                "${vm_name}" \
                "${firmware_type}"
        ;;
        *)
            printf -- \
                'BUG: Invalid operating mode.\n' \
                1>&2
            exit 1
        ;;
    esac
    exit 0
}; declare -fr init

fetch_and_inject_data_to_vm(){
    local vm_name="${1}"; shift 1
    local firmware_type="${1}"; shift 1

    local vbox_firmware_type

    case "${firmware_type}" in
        bios)
            vbox_firmware_type=pcbios
        ;;
        uefi)
            vbox_firmware_type=efi
        ;;
        *)
            printf -- \
                '%s: Error: Unsupported firmware type: %s' \
                "${FUNCNAME[0]}" \
                "${firmware_type}" \
                1>&2
            return 1
        ;;
    esac

    # Allow locale modification only in the sub-shell environment
    (
        # Hardcode locale to make output parsing more reliable
        LANGUAGE=en
        LC_MESSAGES=C
        LANG=C
        export LANGUAGE LC_MESSAGES LANG

        # DMI BIOS information (type 0) 
        VBoxManage setextradata \
            "${vm_name}" \
            VBoxInternal/Devices/"${vbox_firmware_type}"/0/Config/DmiBIOSVendor \
            "$(sudo dmidecode --string bios-vendor)"

        VBoxManage setextradata \
            "${vm_name}" \
            VBoxInternal/Devices/"${vbox_firmware_type}"/0/Config/DmiBIOSVersion \
            "$(sudo dmidecode --string bios-version)"

        VBoxManage setextradata \
            "${vm_name}" \
            VBoxInternal/Devices/"${vbox_firmware_type}"/0/Config/DmiBIOSReleaseDate \
            "$(sudo dmidecode --string bios-release-date)"

        VBoxManage setextradata \
            "${vm_name}" \
            VBoxInternal/Devices/"${vbox_firmware_type}"/0/Config/DmiBIOSReleaseMajor \
            "$(
                sudo dmidecode \
                    --type 0 \
                | awk \
                    '/BIOS Revision:/ {print $NF}' \
                | cut \
                    --delimiter=. \
                    --fields=1
            )"

        VBoxManage setextradata \
            "${vm_name}" \
            VBoxInternal/Devices/"${vbox_firmware_type}"/0/Config/DmiBIOSReleaseMinor \
            "$(
                sudo dmidecode \
                    --type 0 \
                | awk \
                    '/BIOS Revision:/ {print $NF}' \
                | cut \
                    --delimiter=. \
                    --fields=2
            )"

        VBoxManage setextradata \
            "${vm_name}" \
            VBoxInternal/Devices/"${vbox_firmware_type}"/0/Config/DmiBIOSFirmwareMajor \
            "$(
                sudo dmidecode \
                    --type 0 \
                | awk \
                    '/Firmware Revision:/ {print $NF}' \
                | cut \
                    --delimiter=. \
                    --fields=1
            )"

        VBoxManage setextradata \
            "${vm_name}" \
            VBoxInternal/Devices/"${vbox_firmware_type}"/0/Config/DmiBIOSFirmwareMinor \
            "$(
                sudo dmidecode \
                    --type 0 \
                | awk \
                    '/Firmware Revision:/ {print $NF}' \
                | cut \
                    --delimiter=. \
                    --fields=2
            )"

        # DMI system information (type 1)
        VBoxManage setextradata \
            "${vm_name}" \
            VBoxInternal/Devices/"${vbox_firmware_type}"/0/Config/DmiSystemVendor \
            "$(sudo dmidecode --string system-manufacturer)"
        VBoxManage setextradata \
            "${vm_name}" \
            VBoxInternal/Devices/"${vbox_firmware_type}"/0/Config/DmiSystemProduct \
            "$(sudo dmidecode --string system-product-name)"
        VBoxManage setextradata \
            "${vm_name}" \
            VBoxInternal/Devices/"${vbox_firmware_type}"/0/Config/DmiSystemVersion \
            "$(sudo dmidecode --string system-version)"
        VBoxManage setextradata \
            "${vm_name}" \
            VBoxInternal/Devices/"${vbox_firmware_type}"/0/Config/DmiSystemSerial \
            "$(sudo dmidecode --string system-serial-number)"
        VBoxManage setextradata \
            "${vm_name}" \
            VBoxInternal/Devices/"${vbox_firmware_type}"/0/Config/DmiSystemSKU \
            "$(
                sudo dmidecode \
                    --type 1 \
                | grep \
                    --fixed-strings \
                    'SKU Number: ' \
                | cut \
                    --delimiter=: \
                    --fields=2 \
                | sed \
                    's/^ //'
            )"
        VBoxManage setextradata \
            "${vm_name}" \
            VBoxInternal/Devices/"${vbox_firmware_type}"/0/Config/DmiSystemFamily \
            "$(
                sudo dmidecode \
                    --type 1 \
                | grep \
                    --fixed-strings \
                    'Family: ' \
                | cut \
                    --delimiter=: \
                    --fields=2 \
                | sed \
                    's/^ //'
            )"
        VBoxManage setextradata \
            "${vm_name}" \
            VBoxInternal/Devices/"${vbox_firmware_type}"/0/Config/DmiSystemUuid \
            "$(sudo dmidecode --string system-uuid)"

        # DMI board information (type 2)
        VBoxManage setextradata \
            "${vm_name}" \
            VBoxInternal/Devices/"${vbox_firmware_type}"/0/Config/DmiBoardVendor \
            "$(sudo dmidecode --string baseboard-manufacturer)"
        VBoxManage setextradata \
            "${vm_name}" \
            VBoxInternal/Devices/"${vbox_firmware_type}"/0/Config/DmiBoardProduct \
            "$(sudo dmidecode --string baseboard-product-name)"
        VBoxManage setextradata \
            "${vm_name}" \
            VBoxInternal/Devices/"${vbox_firmware_type}"/0/Config/DmiBoardVersion \
            "$(sudo dmidecode --string baseboard-version)"
        VBoxManage setextradata \
            "${vm_name}" \
            VBoxInternal/Devices/"${vbox_firmware_type}"/0/Config/DmiBoardSerial \
            "$(sudo dmidecode --string baseboard-serial-number)"
        VBoxManage setextradata \
            "${vm_name}" \
            VBoxInternal/Devices/"${vbox_firmware_type}"/0/Config/DmiBoardAssetTag \
            "$(sudo dmidecode --string baseboard-asset-tag)"
        VBoxManage setextradata \
            "${vm_name}" \
            VBoxInternal/Devices/"${vbox_firmware_type}"/0/Config/DmiBoardLocInChass \
            "$(
                sudo dmidecode \
                    --type 2 \
                | grep \
                    --fixed-strings \
                    'Location In Chassis: ' \
                | cut \
                    --delimiter=: \
                    --fields=2 \
                | sed \
                    's/^ //'
            )"
        local -A map_baseboard_type_to_code=()
        local baseboard_type
        # Code starts from 1
        local -i i=1
        # Stealed from dmidecode 3.1
        for baseboard_type in \
            "Unknown" \
            "Other" \
            "Server Blade" \
            "Connectivity Switch" \
            "System Management Module" \
            "Processor Module" \
            "I/O Module" \
            "Memory Module" \
            "Daughter Board" \
            "Motherboard" \
            "Processor+Memory Module" \
            "Processor+I/O Module" \
            "Interconnect Board"; do
            map_baseboard_type_to_code["${baseboard_type}"]="${i}"
            (( i += 1 ))
        done
        unset \
            baseboard_type \
            i
        VBoxManage setextradata \
            "${vm_name}" \
            VBoxInternal/Devices/"${vbox_firmware_type}"/0/Config/DmiBoardBoardType \
            "${map_baseboard_type_to_code["$(
                sudo dmidecode \
                    --type 2 \
                    | grep \
                        --fixed-strings \
                        'Type: ' \
                    | cut \
                        --delimiter=: \
                        --fields=2 \
                    | sed \
                        's/^ //'
            )"]}"
        unset map_baseboard_type_to_code

        # DMI system enclosure or chassis (type 3) 
        VBoxManage setextradata \
            "${vm_name}" \
            VBoxInternal/Devices/"${vbox_firmware_type}"/0/Config/DmiChassisVendor \
            "$(sudo dmidecode --string chassis-manufacturer)"
        local -A map_chassis_type_to_code=()
        local chassis_type
        # Code starts from 1
        local -i i=1
        # Stealed from dmidecode 3.1
        for chassis_type in \
            "Other" \
            "Unknown" \
            "Desktop" \
            "Low Profile Desktop" \
            "Pizza Box" \
            "Mini Tower" \
            "Tower" \
            "Portable" \
            "Laptop" \
            "Notebook" \
            "Hand Held" \
            "Docking Station" \
            "All In One" \
            "Sub Notebook" \
            "Space-saving" \
            "Lunch Box" \
            "Main Server Chassis" \
            "Expansion Chassis" \
            "Sub Chassis" \
            "Bus Expansion Chassis" \
            "Peripheral Chassis" \
            "RAID Chassis" \
            "Rack Mount Chassis" \
            "Sealed-case PC" \
            "Multi-system" \
            "CompactPCI" \
            "AdvancedTCA" \
            "Blade" \
            "Blade Enclosing" \
            "Tablet" \
            "Convertible" \
            "Detachable" \
            "IoT Gateway" \
            "Embedded PC" \
            "Mini PC" \
            "Stick PC"; do
            map_chassis_type_to_code["${chassis_type}"]="${i}"
            (( i += 1 ))
        done
        unset \
            chassis_type \
            i
        VBoxManage setextradata \
            "${vm_name}" \
            VBoxInternal/Devices/"${vbox_firmware_type}"/0/Config/DmiChassisType \
            "${map_chassis_type_to_code["$(sudo dmidecode --string chassis-type)"]}"
        unset map_chassis_type_to_code
        VBoxManage setextradata \
            "${vm_name}" \
            VBoxInternal/Devices/"${vbox_firmware_type}"/0/Config/DmiChassisVersion \
            "$(sudo dmidecode --string chassis-version)"
        VBoxManage setextradata \
            "${vm_name}" \
            VBoxInternal/Devices/"${vbox_firmware_type}"/0/Config/DmiChassisSerial \
            "$(sudo dmidecode --string chassis-serial-number)"
        VBoxManage setextradata \
            "${vm_name}" \
            VBoxInternal/Devices/"${vbox_firmware_type}"/0/Config/DmiChassisAssetTag \
            "$(sudo dmidecode --string chassis-asset-tag)"

        # DMI processor information (type 4)
        # (May not be neccessary as host CPU information is available in guest
        VBoxManage setextradata \
            "${vm_name}" \
            VBoxInternal/Devices/"${vbox_firmware_type}"/0/Config/DmiProcManufacturer \
            "$(sudo dmidecode --string processor-manufacturer)"
        VBoxManage setextradata \
            "${vm_name}" \
            VBoxInternal/Devices/"${vbox_firmware_type}"/0/Config/DmiProcVersion \
            "$(sudo dmidecode --string processor-version)"

        # DMI OEM strings (type 11)
        # Junk default VirtualBox OEM strings
        # FIXME: No way to emulate these... \
        VBoxManage setextradata \
            "${vm_name}" \
            VBoxInternal/Devices/"${vbox_firmware_type}"/0/Config/DmiOEMVBoxVer \
            'OEM String'
        VBoxManage setextradata \
            "${vm_name}" \
            VBoxInternal/Devices/"${vbox_firmware_type}"/0/Config/DmiOEMVBoxRev \
            'OEM String'
    )
}

clear_data_in_vm(){
    local vm_name="${1}"; shift 1

    local vbox_firmware_type
    local vbox_machine_configuration

    for vbox_firmware_type in \
        pcbios \
        efi; do
        for vbox_machine_configuration in \
            VBoxInternal/Devices/"${vbox_firmware_type}"/0/Config/DmiBIOSVendor \
            VBoxInternal/Devices/"${vbox_firmware_type}"/0/Config/DmiBIOSVersion \
            VBoxInternal/Devices/"${vbox_firmware_type}"/0/Config/DmiBIOSReleaseDate \
            VBoxInternal/Devices/"${vbox_firmware_type}"/0/Config/DmiBIOSReleaseMajor \
            VBoxInternal/Devices/"${vbox_firmware_type}"/0/Config/DmiBIOSReleaseMinor \
            VBoxInternal/Devices/"${vbox_firmware_type}"/0/Config/DmiBIOSFirmwareMajor \
            VBoxInternal/Devices/"${vbox_firmware_type}"/0/Config/DmiBIOSFirmwareMinor \
            \
            VBoxInternal/Devices/"${vbox_firmware_type}"/0/Config/DmiSystemVendor \
            VBoxInternal/Devices/"${vbox_firmware_type}"/0/Config/DmiSystemProduct \
            VBoxInternal/Devices/"${vbox_firmware_type}"/0/Config/DmiSystemVersion \
            VBoxInternal/Devices/"${vbox_firmware_type}"/0/Config/DmiSystemSerial \
            VBoxInternal/Devices/"${vbox_firmware_type}"/0/Config/DmiSystemSKU \
            VBoxInternal/Devices/"${vbox_firmware_type}"/0/Config/DmiSystemFamily \
            VBoxInternal/Devices/"${vbox_firmware_type}"/0/Config/DmiSystemUuid \
            \
            VBoxInternal/Devices/"${vbox_firmware_type}"/0/Config/DmiBoardVendor \
            VBoxInternal/Devices/"${vbox_firmware_type}"/0/Config/DmiBoardProduct \
            VBoxInternal/Devices/"${vbox_firmware_type}"/0/Config/DmiBoardVersion \
            VBoxInternal/Devices/"${vbox_firmware_type}"/0/Config/DmiBoardSerial \
            VBoxInternal/Devices/"${vbox_firmware_type}"/0/Config/DmiBoardAssetTag \
            VBoxInternal/Devices/"${vbox_firmware_type}"/0/Config/DmiBoardLocInChass \
            VBoxInternal/Devices/"${vbox_firmware_type}"/0/Config/DmiBoardBoardType \
            \
            VBoxInternal/Devices/"${vbox_firmware_type}"/0/Config/DmiChassisVendor \
            VBoxInternal/Devices/"${vbox_firmware_type}"/0/Config/DmiChassisType \
            VBoxInternal/Devices/"${vbox_firmware_type}"/0/Config/DmiChassisVersion \
            VBoxInternal/Devices/"${vbox_firmware_type}"/0/Config/DmiChassisSerial \
            VBoxInternal/Devices/"${vbox_firmware_type}"/0/Config/DmiChassisAssetTag \
            \
            VBoxInternal/Devices/"${vbox_firmware_type}"/0/Config/DmiProcManufacturer \
            VBoxInternal/Devices/"${vbox_firmware_type}"/0/Config/DmiProcVersion \
            \
            VBoxInternal/Devices/"${vbox_firmware_type}"/0/Config/DmiOEMVBoxVer \
            VBoxInternal/Devices/"${vbox_firmware_type}"/0/Config/DmiOEMVBoxRev; do
            VBoxManage setextradata \
                "${vm_name}" \
                "${vbox_machine_configuration}"
        done
    done
}

print_help(){
    local basecommand="${1}"

    # Backticks in help message is Markdown's <code> markup
    # shellcheck disable=SC2016
    {
        printf '# Help Information for %s #\n' \
            "${basecommand}"
        printf '## SYNOPSIS ##\n'
        printf '* `"%s" _command-line_options_ _vm_name_`\n\n' \
            "${basecommand}"

        printf '## COMMAND-LINE OPTIONS ##\n'
        printf '### `-c` / `--clear` ###\n'
        printf 'Clear previous configurations.\n\n'

        printf '### `-d` / `--debug` ###\n'
        printf 'Enable script debugging\n\n'

        printf '### `-h` / `--help` ###\n'
        printf 'Print this message\n\n'
    }
    return 0
}; declare -fr print_help;

process_commandline_arguments() {
    local -n vm_name_ref="${1}"; shift 1
<<<<<<< HEAD
    local -n flag_print_help_ref="${1}"; shift 1
=======
    local -n operating_mode_ref="${1}"; shift 1
>>>>>>> 30196052

    # Modifyable parameters for parsing by consuming
    local -a parameters=("${@}")

    if [ "${#parameters[@]}" -eq 0 ]; then
        return 0
    fi

    # Normally we won't want debug traces to appear during parameter parsing \
    local enable_debug=false

    local flag_vm_name_specified=false

    while true; do
        if [ "${#parameters[@]}" -eq 0 ]; then
            break
        else
            case "${parameters[0]}" in
                -c \
                |--clear)
                    # name references are use indirectly
                    # shellcheck disable=SC2034
                    operating_mode_ref=clear
                ;;
                --debug \
                |-d)
                    enable_debug=true
                ;;
                --help \
                |-h)
<<<<<<< HEAD
                    flag_print_help_ref=true
=======
                    print_help
                    exit 0
>>>>>>> 30196052
                ;;
                *)
                    if test "${flag_vm_name_specified}" = true; then
                        printf -- \
                            '%s: Error: This program only accepts one non-option argument.\n' \
                            "${FUNCNAME[0]}" \
                            1>&2
                        return 1
                    fi
                    # name references are use indirectly
                    # shellcheck disable=SC2034
                    vm_name_ref="${parameters[0]}"
                    flag_vm_name_specified=true
                ;;
            esac
            shift_array parameters 1
        fi
    done

    if [ "${enable_debug}" = true ]; then
        trap 'trap_return "${FUNCNAME[0]}"' RETURN
        set -o xtrace
    fi
    return 0
}; declare -fr process_commandline_arguments

shift_array(){
    local -n array="${1}"; shift 1
    local -i times=1
    if test $# -eq 2; then
        times="${1}"; shift 1
    fi

    local -i i=0

    while test "${i}" -ne "${times}"; do
        unset 'array[0]'
        if test "${#array[@]}" -ne 0; then
            array=("${array[@]}")
        fi
        (( i += 1 ))
    done
}

## Traps: Functions that are triggered when certain condition occurred
## Shell Builtin Commands » Bourne Shell Builtins » trap
trap_errexit(){
    printf \
        'An error occurred and the script is prematurely aborted\n' \
        1>&2
    return 0
}; declare -fr trap_errexit; trap trap_errexit ERR

trap_exit(){
    return 0
}; declare -fr trap_exit; trap trap_exit EXIT

trap_return(){
    local returning_function="${1}"

    printf \
        'DEBUG: %s: returning from %s\n' \
        "${FUNCNAME[0]}" \
        "${returning_function}" \
        1>&2
}; declare -fr trap_return

trap_interrupt(){
    printf '\n' # Separate previous output
    printf \
        'Recieved SIGINT, the script is interrupted\n' \
        1>&2
    return 1
}; declare -fr trap_interrupt; trap trap_interrupt INT

if test "${#}" -eq 0; then
    init "${0}"
else
    init "${0}" "${@}"
fi<|MERGE_RESOLUTION|>--- conflicted
+++ resolved
@@ -66,30 +66,23 @@
 ## This function is called near the end of the file
 ## with the script's command-line parameters as arguments
 init(){
-<<<<<<< HEAD
     local script_command="${1}"; shift 1
     local -a script_args=("${@}")
 
     local flag_print_help=false
 
-=======
     # firmware_type: [bios|uefi]
     # operating_mode: [set|clear]
->>>>>>> 30196052
     local \
         vm_name \
         firmware_type \
         operating_mode=set
     
     if ! process_commandline_arguments \
+            flag_print_help \
             vm_name \
-<<<<<<< HEAD
-            flag_print_help \
+            operating_mode \
             "${script_args[@]}"; then
-=======
-            operating_mode \
-            "${@}"; then
->>>>>>> 30196052
         printf -- \
             'Error: Invalid command-line arguments\n' \
             1>&2
@@ -555,12 +548,9 @@
 }; declare -fr print_help;
 
 process_commandline_arguments() {
+    local -n flag_print_help_ref="${1}"; shift 1
     local -n vm_name_ref="${1}"; shift 1
-<<<<<<< HEAD
-    local -n flag_print_help_ref="${1}"; shift 1
-=======
     local -n operating_mode_ref="${1}"; shift 1
->>>>>>> 30196052
 
     # Modifyable parameters for parsing by consuming
     local -a parameters=("${@}")
@@ -591,12 +581,7 @@
                 ;;
                 --help \
                 |-h)
-<<<<<<< HEAD
                     flag_print_help_ref=true
-=======
-                    print_help
-                    exit 0
->>>>>>> 30196052
                 ;;
                 *)
                     if test "${flag_vm_name_specified}" = true; then
